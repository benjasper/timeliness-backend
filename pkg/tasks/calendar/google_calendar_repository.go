package calendar

import (
	"context"
	"errors"
	"github.com/timeliness-app/timeliness-backend/internal/google"
	"github.com/timeliness-app/timeliness-backend/pkg/logger"
	"github.com/timeliness-app/timeliness-backend/pkg/users"
	"google.golang.org/api/option"
	"time"

	"golang.org/x/oauth2"
	gcalendar "google.golang.org/api/calendar/v3"
)

// ErrorInvalidToken is an error thrown if the google token is invalid
var ErrorInvalidToken = errors.New("google token is invalid")

// GoogleCalendarRepository provides function for easily editing the users google calendar
type GoogleCalendarRepository struct {
	Config  *oauth2.Config
	Logger  logger.Interface
	Service *gcalendar.Service
	ctx     context.Context
	user    *users.User
}

// NewGoogleCalendarRepository constructs a GoogleCalendarRepository
func NewGoogleCalendarRepository(ctx context.Context, u *users.User) (*GoogleCalendarRepository, error) {
	newRepo := GoogleCalendarRepository{}

	newRepo.ctx = ctx

	config, _ := google.ReadGoogleConfig()
	newRepo.Config = config

	if u.GoogleCalendarConnection.Token.AccessToken == "" {
		return nil, ErrorInvalidToken
	}

	if u.GoogleCalendarConnection.Token.Expiry.Before(time.Now()) {
		source := newRepo.Config.TokenSource(ctx, &u.GoogleCalendarConnection.Token)
		newToken, err := source.Token()
		if err != nil {
			return nil, err
		}
		u.GoogleCalendarConnection.Token = *newToken
	}

	client := newRepo.Config.Client(ctx, &u.GoogleCalendarConnection.Token)

	srv, err := gcalendar.NewService(ctx, option.WithHTTPClient(client))
	if err != nil {
		return nil, err
	}

	newRepo.Service = srv
	newRepo.user = u

	return &newRepo, nil
}

// CreateCalendar creates a calendar and returns its id
func (c *GoogleCalendarRepository) CreateCalendar() (string, error) {
	// calendarId := "refm50ua0bukpdmp52a84cgshk@group.gcalendar.google.com"
	newCalendar := gcalendar.Calendar{
		Summary: "Timeliness tasks",
	}
	cal, err := c.Service.Calendars.Insert(&newCalendar).Do()
	if err != nil {
		return "", err
	}

	return cal.Id, nil
}

<<<<<<< HEAD
// NewEvent creates a new Event in Google Calendar
func (c *GoogleCalendarRepository) NewEvent(title string, description string, blocking bool, event *Event, u *users.User) (*Event, error) {
	googleEvent := createGoogleEvent(title, description, blocking, event)

	createdEvent, err := c.Service.Events.Insert(u.GoogleCalendarConnection.CalendarID, googleEvent).Do()
	if err != nil {
		return nil, err
	}

	event.CalendarEventID = createdEvent.Id
	event.CalendarType = CalendarTypeGoogleCalendar

	return event, nil
}

// UpdateEvent updates an existing Google Calendar event
func (c *GoogleCalendarRepository) UpdateEvent(title string, description string, blocking bool, event *Event, u *users.User) error {
	googleEvent := createGoogleEvent(title, description, blocking, event)

	_, err := c.Service.Events.
		Update(u.GoogleCalendarConnection.CalendarID, event.CalendarEventID, googleEvent).Do()
	if err != nil {
		return err
	}

	return nil
}

func createGoogleEvent(title string, description string, blocking bool, event *Event) *gcalendar.Event {
	start := gcalendar.EventDateTime{
		DateTime: event.Date.Start.Format(time.RFC3339),
	}

	end := gcalendar.EventDateTime{
		DateTime: event.Date.End.Format(time.RFC3339),
	}

	transparency := "opaque"
	if !blocking {
		transparency = "transparent"
	}

	source := gcalendar.EventSource{Title: "Timeliness", Url: "https://timeliness.app"}

	googleEvent := gcalendar.Event{
		Start:        &start,
		End:          &end,
		Summary:      title,
		Description:  description,
		Transparency: transparency,
		Source:       &source,
	}

	return &googleEvent
}

// AddBusyToWindow reads times from a window and fills it with busy timeslots
func (c *GoogleCalendarRepository) AddBusyToWindow(window *TimeWindow) error {
=======
// GetAllCalendarsOfInterest retrieves all Calendars from Google Calendar
func (c *GoogleCalendarRepository) GetAllCalendarsOfInterest() (map[string]*Calendar, error) {
	var calendars = make(map[string]*Calendar)
>>>>>>> 1fa4c389
	calList, err := c.Service.CalendarList.List().Do()
	if err != nil {
		return calendars, err
	}

	for _, cal := range calList.Items {
		if c.user.GoogleCalendarConnection.TaskCalendar.CalendarID == cal.Id {
			continue
		}
		calendars[cal.Id] = &Calendar{CalendarID: cal.Id, Name: cal.Summary}
	}
	return calendars, err
}

// NewEvent creates a new Event in Google Calendar
func (c *GoogleCalendarRepository) NewEvent(title string, description string, blocking bool, event *Event) (*Event, error) {
	googleEvent := createGoogleEvent(title, description, blocking, event)

	createdEvent, err := c.Service.Events.Insert(c.user.GoogleCalendarConnection.TaskCalendar.CalendarID, googleEvent).Do()
	if err != nil {
		return nil, err
	}

	event.CalendarEventID = createdEvent.Id
	event.CalendarType = CalendarTypeGoogleCalendar

	return event, nil
}

// UpdateEvent updates an existing Google Calendar event
func (c *GoogleCalendarRepository) UpdateEvent(title string, description string, blocking bool, event *Event) error {
	googleEvent := createGoogleEvent(title, description, blocking, event)

	_, err := c.Service.Events.
		Update(c.user.GoogleCalendarConnection.TaskCalendar.CalendarID, event.CalendarEventID, googleEvent).Do()
	if err != nil {
		return err
	}

	return nil
}

func createGoogleEvent(title string, description string, blocking bool, event *Event) *gcalendar.Event {
	start := gcalendar.EventDateTime{
		DateTime: event.Date.Start.Format(time.RFC3339),
	}

	end := gcalendar.EventDateTime{
		DateTime: event.Date.End.Format(time.RFC3339),
	}

	transparency := "opaque"
	if !blocking {
		transparency = "transparent"
	}

	source := gcalendar.EventSource{Title: "Timeliness", Url: "https://timeliness.app"}

	googleEvent := gcalendar.Event{
		Start:        &start,
		End:          &end,
		Summary:      title,
		Description:  description,
		Transparency: transparency,
		Source:       &source,
	}

	return &googleEvent
}

// AddBusyToWindow reads times from a window and fills it with busy timeslots
func (c *GoogleCalendarRepository) AddBusyToWindow(window *TimeWindow) error {
	calList := c.user.GoogleCalendarConnection.CalendarsOfInterest
	calList = append(calList, c.user.GoogleCalendarConnection.TaskCalendar)

	var items = make([]*gcalendar.FreeBusyRequestItem, len(calList))
	for _, cal := range calList {
		items = append(items, &gcalendar.FreeBusyRequestItem{Id: cal.CalendarID})
	}

	response, err := c.Service.Freebusy.Query(&gcalendar.FreeBusyRequest{
		TimeMin: window.Start.Format(time.RFC3339),
		TimeMax: window.End.Format(time.RFC3339),
		Items:   items}).Do()
	if err != nil {
		return err
	}

	for _, v := range response.Calendars {
		for _, period := range v.Busy {
			start, err := time.Parse(time.RFC3339, period.Start)
			if err != nil {
				return err
			}

			end, err := time.Parse(time.RFC3339, period.End)
			if err != nil {
				return err
			}

			window.AddToBusy(Timespan{Start: start, End: end})
		}
	}

	return nil
}<|MERGE_RESOLUTION|>--- conflicted
+++ resolved
@@ -74,70 +74,9 @@
 	return cal.Id, nil
 }
 
-<<<<<<< HEAD
-// NewEvent creates a new Event in Google Calendar
-func (c *GoogleCalendarRepository) NewEvent(title string, description string, blocking bool, event *Event, u *users.User) (*Event, error) {
-	googleEvent := createGoogleEvent(title, description, blocking, event)
-
-	createdEvent, err := c.Service.Events.Insert(u.GoogleCalendarConnection.CalendarID, googleEvent).Do()
-	if err != nil {
-		return nil, err
-	}
-
-	event.CalendarEventID = createdEvent.Id
-	event.CalendarType = CalendarTypeGoogleCalendar
-
-	return event, nil
-}
-
-// UpdateEvent updates an existing Google Calendar event
-func (c *GoogleCalendarRepository) UpdateEvent(title string, description string, blocking bool, event *Event, u *users.User) error {
-	googleEvent := createGoogleEvent(title, description, blocking, event)
-
-	_, err := c.Service.Events.
-		Update(u.GoogleCalendarConnection.CalendarID, event.CalendarEventID, googleEvent).Do()
-	if err != nil {
-		return err
-	}
-
-	return nil
-}
-
-func createGoogleEvent(title string, description string, blocking bool, event *Event) *gcalendar.Event {
-	start := gcalendar.EventDateTime{
-		DateTime: event.Date.Start.Format(time.RFC3339),
-	}
-
-	end := gcalendar.EventDateTime{
-		DateTime: event.Date.End.Format(time.RFC3339),
-	}
-
-	transparency := "opaque"
-	if !blocking {
-		transparency = "transparent"
-	}
-
-	source := gcalendar.EventSource{Title: "Timeliness", Url: "https://timeliness.app"}
-
-	googleEvent := gcalendar.Event{
-		Start:        &start,
-		End:          &end,
-		Summary:      title,
-		Description:  description,
-		Transparency: transparency,
-		Source:       &source,
-	}
-
-	return &googleEvent
-}
-
-// AddBusyToWindow reads times from a window and fills it with busy timeslots
-func (c *GoogleCalendarRepository) AddBusyToWindow(window *TimeWindow) error {
-=======
 // GetAllCalendarsOfInterest retrieves all Calendars from Google Calendar
 func (c *GoogleCalendarRepository) GetAllCalendarsOfInterest() (map[string]*Calendar, error) {
 	var calendars = make(map[string]*Calendar)
->>>>>>> 1fa4c389
 	calList, err := c.Service.CalendarList.List().Do()
 	if err != nil {
 		return calendars, err
