package tasks

import (
	"context"
	"github.com/timeliness-app/timeliness-backend/pkg/tasks/calendar"
	"github.com/timeliness-app/timeliness-backend/pkg/users"
	"log"
	"time"
)

// The PlanningController combines the calendar and task implementations
type PlanningController struct {
	repository  calendar.RepositoryInterface
	userService *users.UserService
	taskService *TaskService
	ctx         context.Context
}

// NewPlanningController constructs a PlanningController that is specific for a user
func NewPlanningController(ctx context.Context, u *users.User, userService *users.UserService, taskService *TaskService) (*PlanningController, error) {
	controller := PlanningController{}
	var repository calendar.RepositoryInterface

	// TODO: Figure out which repository to use
	repository, err := setupGoogleRepository(ctx, u, userService)
	if err != nil {
		return nil, err
	}

	controller.repository = repository
	controller.ctx = ctx
	controller.userService = userService
	controller.taskService = taskService

	return &controller, nil
}

// setupGoogleRepository manages token refreshing and calendar creation
func setupGoogleRepository(ctx context.Context, u *users.User, userService *users.UserService) (*calendar.GoogleCalendarRepository, error) {
	oldAccessToken := u.GoogleCalendarConnection.Token.AccessToken
	calendarRepository, err := calendar.NewGoogleCalendarRepository(ctx, u)
	if err != nil {
		return nil, err
	}

	if oldAccessToken != u.GoogleCalendarConnection.Token.AccessToken {
		err := userService.Update(ctx, u)
		if err != nil {
			return nil, err
		}
	}

<<<<<<< HEAD
	if u.GoogleCalendarConnection.CalendarID == "" {
=======
	if u.GoogleCalendarConnection.TaskCalendar.CalendarID == "" {
>>>>>>> 1fa4c389
		calendarID, err := calendarRepository.CreateCalendar()
		if err != nil {
			return nil, err
		}

<<<<<<< HEAD
		u.GoogleCalendarConnection.CalendarID = calendarID
=======
		u.GoogleCalendarConnection.TaskCalendar.CalendarID = calendarID
>>>>>>> 1fa4c389
		err = userService.Update(ctx, u)
		if err != nil {
			return nil, err
		}
	}

	return calendarRepository, nil
}

// SuggestTimeslot finds a free timeslot
func (c *PlanningController) SuggestTimeslot(u *users.User, window *calendar.TimeWindow) (*[]calendar.Timespan, error) {
	err := c.repository.AddBusyToWindow(window)
	if err != nil {
		return nil, err
	}

	loc, err := time.LoadLocation("Local")
	if err != nil {
		log.Panic(err)
	}

	constraint := calendar.FreeConstraint{
		AllowedTimeSpans: []calendar.Timespan{{
			Start: time.Date(0, 0, 0, 8, 0, 0, 0, loc),
			End:   time.Date(0, 0, 0, 16, 30, 0, 0, loc),
		}}}
	free := window.ComputeFree(&constraint)

	return &free, nil
}

// ScheduleNewTask takes a new task a non existent task and creates workunits and pushes events to the calendar
func (c *PlanningController) ScheduleNewTask(t *Task, u *users.User) error {
<<<<<<< HEAD
	now := time.Now().Add(time.Minute * 15).Round(time.Minute * 15)
	window := calendar.TimeWindow{Start: now, End: t.DueAt.Date.Start}
=======
	window := calendar.TimeWindow{Start: time.Now().Add(time.Minute * 15).Round(time.Minute * 15), End: t.DueAt.Date.Start}
>>>>>>> 1fa4c389
	err := c.repository.AddBusyToWindow(&window)
	if err != nil {
		return err
	}

	loc, err := time.LoadLocation("")
	if err != nil {
		return err
	}

	constraint := calendar.FreeConstraint{
		AllowedTimeSpans: []calendar.Timespan{{
			Start: time.Date(0, 0, 0, 7, 0, 0, 0, loc),
			End:   time.Date(0, 0, 0, 15, 30, 0, 0, loc),
		}}}
	window.ComputeFree(&constraint)

	var workunits []WorkUnit

<<<<<<< HEAD
	dueEvent, err := c.repository.NewEvent(t.Name+" is due", "", false, &t.DueAt, u)
=======
	dueEvent, err := c.repository.NewEvent(t.Name+" is due", "", false, &t.DueAt)
>>>>>>> 1fa4c389
	if err != nil {
		return err
	}

	t.DueAt = *dueEvent

	for i := t.WorkloadOverall; i > 0; {
		minDuration := 2 * time.Hour
		maxDuration := 6 * time.Hour
		if i < 6*time.Hour {
			if i < 2*time.Hour {
				minDuration = i
			}
			maxDuration = i
		}

		var rules = []calendar.RuleInterface{&calendar.RuleDuration{Minimum: minDuration, Maximum: maxDuration}}
<<<<<<< HEAD
		timeslot := window.FindTimeSlot(&rules, now)
=======
		timeslot := window.FindTimeSlot(&rules)
>>>>>>> 1fa4c389
		if timeslot == nil {
			log.Panic("Found timeslot is nil")
		}

		workunit := WorkUnit{
			Workload:    timeslot.Duration(),
			ScheduledAt: calendar.Event{Date: *timeslot},
		}

		event, err := c.repository.NewEvent("Working at "+t.Name, "", true,
<<<<<<< HEAD
			&workunit.ScheduledAt, u)
=======
			&workunit.ScheduledAt)
>>>>>>> 1fa4c389
		if err != nil {
			return err
		}

		workunit.ScheduledAt = *event
		i -= workunit.Workload

		workunits = append(workunits, workunit)
	}

	t.WorkUnits = workunits

	return nil
}<|MERGE_RESOLUTION|>--- conflicted
+++ resolved
@@ -50,21 +50,13 @@
 		}
 	}
 
-<<<<<<< HEAD
-	if u.GoogleCalendarConnection.CalendarID == "" {
-=======
 	if u.GoogleCalendarConnection.TaskCalendar.CalendarID == "" {
->>>>>>> 1fa4c389
 		calendarID, err := calendarRepository.CreateCalendar()
 		if err != nil {
 			return nil, err
 		}
 
-<<<<<<< HEAD
-		u.GoogleCalendarConnection.CalendarID = calendarID
-=======
 		u.GoogleCalendarConnection.TaskCalendar.CalendarID = calendarID
->>>>>>> 1fa4c389
 		err = userService.Update(ctx, u)
 		if err != nil {
 			return nil, err
@@ -98,12 +90,8 @@
 
 // ScheduleNewTask takes a new task a non existent task and creates workunits and pushes events to the calendar
 func (c *PlanningController) ScheduleNewTask(t *Task, u *users.User) error {
-<<<<<<< HEAD
 	now := time.Now().Add(time.Minute * 15).Round(time.Minute * 15)
 	window := calendar.TimeWindow{Start: now, End: t.DueAt.Date.Start}
-=======
-	window := calendar.TimeWindow{Start: time.Now().Add(time.Minute * 15).Round(time.Minute * 15), End: t.DueAt.Date.Start}
->>>>>>> 1fa4c389
 	err := c.repository.AddBusyToWindow(&window)
 	if err != nil {
 		return err
@@ -123,11 +111,7 @@
 
 	var workunits []WorkUnit
 
-<<<<<<< HEAD
-	dueEvent, err := c.repository.NewEvent(t.Name+" is due", "", false, &t.DueAt, u)
-=======
 	dueEvent, err := c.repository.NewEvent(t.Name+" is due", "", false, &t.DueAt)
->>>>>>> 1fa4c389
 	if err != nil {
 		return err
 	}
@@ -145,11 +129,7 @@
 		}
 
 		var rules = []calendar.RuleInterface{&calendar.RuleDuration{Minimum: minDuration, Maximum: maxDuration}}
-<<<<<<< HEAD
 		timeslot := window.FindTimeSlot(&rules, now)
-=======
-		timeslot := window.FindTimeSlot(&rules)
->>>>>>> 1fa4c389
 		if timeslot == nil {
 			log.Panic("Found timeslot is nil")
 		}
@@ -160,11 +140,7 @@
 		}
 
 		event, err := c.repository.NewEvent("Working at "+t.Name, "", true,
-<<<<<<< HEAD
-			&workunit.ScheduledAt, u)
-=======
 			&workunit.ScheduledAt)
->>>>>>> 1fa4c389
 		if err != nil {
 			return err
 		}
